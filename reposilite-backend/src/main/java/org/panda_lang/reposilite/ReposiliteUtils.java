--- conflicted
+++ resolved
@@ -36,12 +36,15 @@
      * @param uri the uri to process
      * @return the normalized uri
      */
-<<<<<<< HEAD
     public static Option<String> normalizeUri(String uri) {
         if (uri.contains("..") || uri.contains("~") || uri.contains(":") || uri.contains("\\")) {
             return Option.none();
         }
 
+        while (uri.contains("//")) {
+            uri = uri.replace("//", "/");
+        }
+  
         if (uri.startsWith("/")) {
             uri = uri.substring(1);
         }
@@ -50,27 +53,14 @@
     }
 
     public static Option<Repository> getRepository(boolean rewritePathsEnabled, RepositoryService repositoryService, String uri) {
-        String repositoryName = uri;
-
-        if (repositoryName.startsWith("/")) {
-            repositoryName = repositoryName.substring(1);
-=======
-    public static Option<String> normalizeUri(boolean rewritePathsEnabled, RepositoryService repositoryService, String uri) {
-        if (uri.contains("..") || uri.contains("~") || uri.contains(":") || uri.contains("\\")) {
-            return Option.none();
-        }
-
         while (uri.contains("//")) {
             uri = uri.replace("//", "/");
         }
-
-        if (uri.startsWith("/")) {
-            uri = uri.substring(1);
-        }
-
-        if (!rewritePathsEnabled) {
-            return Option.of(uri);
->>>>>>> fc23c8af
+      
+        String repositoryName = uri;
+      
+        if (repositoryName.startsWith("/")) {
+            repositoryName = repositoryName.substring(1);
         }
 
         if (repositoryName.contains("..") || repositoryName.contains("~") || repositoryName.contains(":") || repositoryName.contains("\\")) {
